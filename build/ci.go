--- conflicted
+++ resolved
@@ -70,7 +70,7 @@
 	debExecutables = []debExecutable{
 		{
 			Name:        "geth",
-			Description: "Ethereum CLI client.",
+			Description: "Classic version of the Ethereum CLI client.",
 		},
 		{
 			Name:        "rlpdump",
@@ -118,8 +118,6 @@
 		doArchive(os.Args[2:])
 	case "debsrc":
 		doDebianSource(os.Args[2:])
-	case "tc-debsrc":
-		doTcDebianSource(os.Args[2:])
 	case "xgo":
 		doXgo(os.Args[2:])
 	default:
@@ -243,10 +241,10 @@
 	maybeSkipArchive(env)
 
 	base := archiveBasename(env)
-	if err := build.WriteArchive("geth-"+base, ext, gethArchiveFiles); err != nil {
+	if err := build.WriteArchive("geth-classic-"+base, ext, gethArchiveFiles); err != nil {
 		log.Fatal(err)
 	}
-	if err := build.WriteArchive("geth-alltools-"+base, ext, allToolsArchiveFiles); err != nil {
+	if err := build.WriteArchive("geth-classic-alltools-"+base, ext, allToolsArchiveFiles); err != nil {
 		log.Fatal(err)
 	}
 }
@@ -267,58 +265,11 @@
 		log.Printf("skipping because this is a PR build")
 		os.Exit(0)
 	}
-	if env.Branch != "develop" && !strings.HasPrefix(env.Tag, "v1.") {
+	if env.Branch != "develop" && !strings.HasPrefix(env.Tag, "1.") && !strings.HasPrefix(env.Tag, "2.") {
 		log.Printf("skipping because branch %q, tag %q is not on the whitelist", env.Branch, env.Tag)
 		os.Exit(0)
 	}
 }
-
-<<<<<<< HEAD
-// TC Entry pint for Debian Packaging
-=======
-// CLI entry point for TeamCity CI.
->>>>>>> 0f114845
-func doTcDebianSource(cmdline []string) {
-	flag.CommandLine.Parse(cmdline)
-
-	// Package only whitelisted branches.
-	switch {
-	case strings.Contains(os.Getenv("VCS_URL"),"ethereumproject/go-ethereum") == false:
-		log.Printf("skipping because this is a fork build")
-		return
-	case os.Getenv("VCS_BRANCH") != "develop" && !strings.HasPrefix(os.Getenv("VCS_BRANCH"), "1.") && !strings.HasPrefix(os.Getenv("VCS_BRANCH"), "2."):
-		log.Printf("skipping because branch/tag %q is not on the whitelist",
-			os.Getenv("VCS_BRANCH"))
-		return
-	}
-
-<<<<<<< HEAD
-=======
-	// Do not Import the signing key here.  ETC builds use persistent agent boxes and the key is already imported
-	// Re-enable this if we go to a different setup
-	//if b64key := os.Getenv("PPA_SIGNING_KEY"); b64key != "" {
-	//	key, err := base64.StdEncoding.DecodeString(b64key)
-	//	if err != nil {
-	//		log.Fatal("invalid base64 PPA_SIGNING_KEY")
-	//	}
-	//	gpg := exec.Command("gpg", "--import")
-	//	gpg.Stdin = bytes.NewReader(key)
-	//	build.MustRun(gpg)
-	//}
-
->>>>>>> 0f114845
-	// Assign unstable status to non-tag builds.
-	unstable := "true"
-	if strings.HasPrefix(os.Getenv("VCS_BRANCH"), "1.") || strings.HasPrefix(os.Getenv("VCS_BRANCH"), "2.") {
-		unstable = "false"
-	}
-
-	doDebianSource([]string{
-		"-signer", "Eric Somdahl (Code signing) <eric.somdahl@ethereumclassic.org>",
-		"-buildnum", os.Getenv("TC_BUILD_NUMBER"),
-		"-upload", "ppa:ethereum-classic/etc-geth",
-		"-unstable", unstable,
-	})
 
 // Debian Packaging
 
@@ -409,11 +360,7 @@
 func newDebMetadata(distro, author string, env build.Environment, t time.Time) debMetadata {
 	if author == "" {
 		// No signing key, use default author.
-<<<<<<< HEAD
-		author = "Ethereum Classic Infrastructure <infrastructure@ethereumclassic.org>"
-=======
 		author = "Ethereum Builds <infrastructure@ethereumclassic.org>"
->>>>>>> 0f114845
 	}
 	return debMetadata{
 		Env:         env,
@@ -428,11 +375,7 @@
 // Name returns the name of the metapackage that depends
 // on all executable packages.
 func (meta debMetadata) Name() string {
-<<<<<<< HEAD
 	if isUnstableBuild(meta.Env) {
-=======
-	if meta.Unstable {
->>>>>>> 0f114845
 		return "ethereum-classic-unstable"
 	}
 	return "ethereum-classic"
