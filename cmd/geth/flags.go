package main

import (
	"math/big"
	"runtime"

	"strings"

	"github.com/ethereumproject/go-ethereum/common"
	"github.com/ethereumproject/go-ethereum/core"
	"github.com/ethereumproject/go-ethereum/eth"
	"github.com/ethereumproject/go-ethereum/logger/glog"
	"github.com/ethereumproject/go-ethereum/rpc"
	"gopkg.in/urfave/cli.v1"
	"path/filepath"
	"github.com/ethereumproject/go-ethereum/logger"
)

// These are all the command line flags we support.
// If you add to this list, please remember to include the
// flag in the appropriate command definition.
//
// The flags are defined here so their names and help texts
// are the same for all commands.

var (
	// General settings
	DataDirFlag = DirectoryFlag{
		Name:  "data-dir,datadir",
		Usage: "Data directory for the databases and keystore",
		Value: DirectoryString{common.DefaultDataDir()},
	}
	KeyStoreDirFlag = DirectoryFlag{
		Name:  "keystore",
		Usage: "Directory path for the keystore",
	}
	ChainIdentityFlag = cli.StringFlag{
		Name: "chain",
		Usage: `Chain identifier (default='mainnet', test='morden') or path to JSON chain configuration file (eg './path/to/chain.json').`,
		Value: core.DefaultChainConfigID,
	}
	NetworkIdFlag = cli.IntFlag{
		Name:  "network-id, networkid",
		Usage: "Network identifier (integer: 1=Homestead, 2=Morden)",
		Value: eth.NetworkId,
	}
	TestNetFlag = cli.BoolFlag{
		Name:  "testnet",
		Usage: "[Use: --chain=morden] Morden network: pre-configured test network with modified starting nonces (replay protection)",
	}
	DevModeFlag = cli.BoolFlag{
		Name:  "dev",
		Usage: "Developer mode: pre-configured private network with several debugging flags",
	}
	NodeNameFlag = cli.StringFlag{
		Name:  "identity,name",
		Usage: "Custom node name",
	}
	NatspecEnabledFlag = cli.BoolFlag{
		Name:  "natspec",
		Usage: "Enable NatSpec confirmation notice",
	}
	DocRootFlag = DirectoryFlag{
		Name:  "doc-root,docroot",
		Usage: "Document Root for HTTPClient file scheme",
		Value: DirectoryString{common.HomeDir()},
	}
	CacheFlag = cli.IntFlag{
		Name:  "cache",
		Usage: "Megabytes of memory allocated to internal caching (min 16MB / database forced)",
		Value: 128,
	}
	BlockchainVersionFlag = cli.IntFlag{
		Name:  "blockchain-version,blockchainversion",
		Usage: "Blockchain version (integer)",
		Value: core.BlockChainVersion,
	}
	FastSyncFlag = cli.BoolFlag{
		Name:  "fast",
		Usage: "Enable fast syncing through state downloads",
	}
	LightKDFFlag = cli.BoolFlag{
		Name:  "light-kdf,lightkdf",
		Usage: "Reduce key-derivation RAM & CPU usage at some expense of KDF strength",
	}
	// Network Split settings
	ETFChain = cli.BoolFlag{
		Name:  "etf",
		Usage: "Updates the chain rules to use the ETF hard-fork blockchain",
	}
	// Miner settings
	// TODO Refactor CPU vs GPU mining flags
	MiningEnabledFlag = cli.BoolFlag{
		Name:  "mine",
		Usage: "Enable mining",
	}
	MinerThreadsFlag = cli.IntFlag{
		Name:  "miner-threads,minerthreads",
		Usage: "Number of CPU threads to use for mining",
		Value: runtime.NumCPU(),
	}
	MiningGPUFlag = cli.StringFlag{
		Name:  "miner-gpus,minergpus",
		Usage: "List of GPUs to use for mining (e.g. '0,1' will use the first two GPUs found)",
	}
	TargetGasLimitFlag = cli.StringFlag{
		Name:  "target-gas-limit,targetgaslimit",
		Usage: "Target gas limit sets the artificial target gas floor for the blocks to mine",
		Value: core.TargetGasLimit.String(),
	}
	AutoDAGFlag = cli.BoolFlag{
		Name:  "auto-dag,autodag",
		Usage: "Enable automatic DAG pregeneration",
	}
	EtherbaseFlag = cli.StringFlag{
		Name:  "etherbase",
		Usage: "Public address for block mining rewards (default = first account created)",
		Value: "0",
	}
	GasPriceFlag = cli.StringFlag{
		Name:  "gas-price,gasprice",
		Usage: "Minimal gas price to accept for mining a transactions",
		Value: new(big.Int).Mul(big.NewInt(20), common.Shannon).String(),
	}
	ExtraDataFlag = cli.StringFlag{
		Name:  "extra-data,extradata",
		Usage: "Freeform header field set by the miner",
	}
	// Account settings
	UnlockedAccountFlag = cli.StringFlag{
		Name:  "unlock",
		Usage: "Comma separated list of accounts to unlock",
		Value: "",
	}
	PasswordFileFlag = cli.StringFlag{
		Name:  "password",
		Usage: "Password file to use for non-inteactive password input",
		Value: "",
	}

	// logging and debug settings
	VerbosityFlag = cli.GenericFlag{
		Name:  "verbosity",
		Usage: "Logging verbosity: 0=silent, 1=error, 2=warn, 3=info, 4=core, 5=debug, 6=detail",
		Value: glog.GetVerbosity(),
	}
	VModuleFlag = cli.GenericFlag{
		Name:  "vmodule",
		Usage: "Per-module verbosity: comma-separated list of <pattern>=<level> (e.g. eth/*=6,p2p=5)",
		Value: glog.GetVModule(),
	}
	LogDirFlag = DirectoryFlag{
		Name:  "log-dir,logdir",
		Usage: "Directory in which to write log files.",
		Value: DirectoryString{filepath.Join(common.DefaultDataDir(), "logs")},
	}
	LogStatusFlag = cli.StringFlag{
		Name: "log-status",
		Usage: `Toggle interval-based STATUS logs: comma-separated list of <pattern>=<interval>`,
		Value: "sync=60",
	}
<<<<<<< HEAD
	MLogFlag = cli.StringFlag{
		Name: "mlog",
		Usage: "Set machine-readable log format: [plain|kv|json|off]",
		Value: "kv",
	}
	MLogDirFlag = DirectoryFlag{
		Name: "mlog-dir",
		Usage: "Directory in which to write machine log files",
		// TODO: move to chain-subdir?
		Value: DirectoryString{filepath.Join(common.DefaultDataDir(), "mlogs")},
	}
	MLogComponentsFlag = cli.StringFlag{
		Name: "mlog-components",
		Usage: "Set machine-readable logging components, comma-separated",
		Value: func() string {
			var components []string
			for k := range logger.MLogRegistryAvailable {
				components = append(components, string(k))
			}
			return strings.Join(components, ",")
		}(),
	}
=======
>>>>>>> a8a0b792
	BacktraceAtFlag = cli.GenericFlag{
		Name:  "backtrace",
		Usage: "Request a stack trace at a specific logging statement (e.g. \"block.go:271\")",
		Value: glog.GetTraceLocation(),
	}
	MetricsFlag = cli.StringFlag{
		Name:  "metrics",
		Usage: "Enables metrics reporting. When the value is a path, either relative or absolute, then a log is written to the respective file.",
	}
	FakePoWFlag = cli.BoolFlag{
		Name:  "fake-pow, fakepow",
		Usage: "Disables proof-of-work verification",
	}

	// RPC settings
	RPCEnabledFlag = cli.BoolFlag{
		Name:  "rpc",
		Usage: "Enable the HTTP-RPC server",
	}
	RPCListenAddrFlag = cli.StringFlag{
		Name:  "rpc-addr,rpcaddr",
		Usage: "HTTP-RPC server listening interface",
		Value: common.DefaultHTTPHost,
	}
	RPCPortFlag = cli.IntFlag{
		Name:  "rpc-port,rpcport",
		Usage: "HTTP-RPC server listening port",
		Value: common.DefaultHTTPPort,
	}
	RPCCORSDomainFlag = cli.StringFlag{
		Name:  "rpc-cors-domain,rpccorsdomain",
		Usage: "Comma separated list of domains from which to accept cross origin requests (browser enforced)",
		Value: "",
	}
	RPCApiFlag = cli.StringFlag{
		Name:  "rpc-api,rpcapi",
		Usage: "API's offered over the HTTP-RPC interface",
		Value: rpc.DefaultHTTPApis,
	}
	IPCDisabledFlag = cli.BoolFlag{
		Name:  "ipc-disable,ipcdisable",
		Usage: "Disable the IPC-RPC server",
	}
	IPCApiFlag = cli.StringFlag{
		Name:  "ipc-api,ipcapi",
		Usage: "API's offered over the IPC-RPC interface",
		Value: rpc.DefaultIPCApis,
	}
	IPCPathFlag = DirectoryFlag{
		Name:  "ipc-path,ipcpath",
		Usage: "Filename for IPC socket/pipe within the datadir (explicit paths escape it)",
		Value: DirectoryString{common.DefaultIPCSocket},
	}
	WSEnabledFlag = cli.BoolFlag{
		Name:  "ws",
		Usage: "Enable the WS-RPC server",
	}
	WSListenAddrFlag = cli.StringFlag{
		Name:  "ws-addr,wsaddr",
		Usage: "WS-RPC server listening interface",
		Value: common.DefaultWSHost,
	}
	WSPortFlag = cli.IntFlag{
		Name:  "ws-port,wsport",
		Usage: "WS-RPC server listening port",
		Value: common.DefaultWSPort,
	}
	WSApiFlag = cli.StringFlag{
		Name:  "ws-api,wsapi",
		Usage: "API's offered over the WS-RPC interface",
		Value: rpc.DefaultHTTPApis,
	}
	WSAllowedOriginsFlag = cli.StringFlag{
		Name:  "ws-origins,wsorigins",
		Usage: "Origins from which to accept websockets requests",
		Value: "",
	}
	ExecFlag = cli.StringFlag{
		Name:  "exec",
		Usage: "Execute JavaScript statement (only in combination with console/attach)",
	}
	PreloadJSFlag = cli.StringFlag{
		Name:  "preload",
		Usage: "Comma separated list of JavaScript files to preload into the console",
	}

	// Network Settings
	MaxPeersFlag = cli.IntFlag{
		Name:  "max-peers,maxpeers",
		Usage: "Maximum number of network peers (network disabled if set to 0)",
		Value: 25,
	}
	MaxPendingPeersFlag = cli.IntFlag{
		Name:  "max-pend-peers,maxpendpeers",
		Usage: "Maximum number of pending connection attempts (defaults used if set to 0)",
		Value: 0,
	}
	ListenPortFlag = cli.IntFlag{
		Name:  "port",
		Usage: "Network listening port",
		Value: 30303,
	}
	BootnodesFlag = cli.StringFlag{
		Name:  "bootnodes",
		Usage: "Comma separated enode URLs for P2P discovery bootstrap",
		Value: "",
	}
	NodeKeyFileFlag = cli.StringFlag{
		Name:  "nodekey",
		Usage: "P2P node key file",
	}
	NodeKeyHexFlag = cli.StringFlag{
		Name:  "nodekey-hex,nodekeyhex",
		Usage: "P2P node key as hex (for testing)",
	}
	NATFlag = cli.StringFlag{
		Name:  "nat",
		Usage: "NAT port mapping mechanism (any|none|upnp|pmp|extip:<IP>)",
		Value: "any",
	}
	NoDiscoverFlag = cli.BoolFlag{
		Name:  "no-discover,nodiscover",
		Usage: "Disables the peer discovery mechanism (manual peer addition)",
	}
	WhisperEnabledFlag = cli.BoolFlag{
		Name:  "shh",
		Usage: "Enable Whisper",
	}
	// ATM the url is left to the user and deployment to
	JSpathFlag = cli.StringFlag{
		Name:  "js-path,jspath",
		Usage: "JavaScript root path for `loadScript` and document root for `admin.httpGet`",
		Value: ".",
	}
	SolcPathFlag = cli.StringFlag{
		Name:  "solc",
		Usage: "Solidity compiler command to be used",
		Value: "solc",
	}

	// Gas price oracle settings
	GpoMinGasPriceFlag = cli.StringFlag{
		Name:  "gpo-min,gpomin",
		Usage: "Minimum suggested gas price",
		Value: new(big.Int).Mul(big.NewInt(20), common.Shannon).String(),
	}
	GpoMaxGasPriceFlag = cli.StringFlag{
		Name:  "gpo-max,gpomax",
		Usage: "Maximum suggested gas price",
		Value: new(big.Int).Mul(big.NewInt(500), common.Shannon).String(),
	}
	GpoFullBlockRatioFlag = cli.IntFlag{
		Name:  "gpo-full,gpofull",
		Usage: "Full block threshold for gas price calculation (%)",
		Value: 80,
	}
	GpobaseStepDownFlag = cli.IntFlag{
		Name:  "gpo-base-down,gpobasedown",
		Usage: "Suggested gas price base step down ratio (1/1000)",
		Value: 10,
	}
	GpobaseStepUpFlag = cli.IntFlag{
		Name:  "gpo-base-up,gpobaseup",
		Usage: "Suggested gas price base step up ratio (1/1000)",
		Value: 100,
	}
	GpobaseCorrectionFactorFlag = cli.IntFlag{
		Name:  "gpo-base-cf,gpobasecf",
		Usage: "Suggested gas price base correction factor (%)",
		Value: 110,
	}
	Unused1 = cli.BoolFlag{
		Name:  "oppose-dao-fork",
		Usage: "Use classic blockchain (always set, flag is unused and exists for compatibility only)",
	}
)

// aliasableName check global vars for aliases flag and directoryFlag names.
// These can be "comma,sep-arated", and ensures that if one is set (and/or not the other),
// only one var will be returned and it will be decided in order of appearance.
func aliasableName(commaSeparatedName string, ctx *cli.Context) string {
	names := strings.Split(commaSeparatedName, ",")
	returnName := names[0] // first name as default
	last := len(names) - 1
	// for in reverse, so that we prioritize the first appearing
	for i := last; i >= 0; i-- {
		if ctx.GlobalIsSet(strings.TrimSpace(names[i])) {
			returnName = names[i]
		}
	}
	return returnName
}<|MERGE_RESOLUTION|>--- conflicted
+++ resolved
@@ -6,14 +6,15 @@
 
 	"strings"
 
+	"path/filepath"
+
 	"github.com/ethereumproject/go-ethereum/common"
 	"github.com/ethereumproject/go-ethereum/core"
 	"github.com/ethereumproject/go-ethereum/eth"
+	"github.com/ethereumproject/go-ethereum/logger"
 	"github.com/ethereumproject/go-ethereum/logger/glog"
 	"github.com/ethereumproject/go-ethereum/rpc"
 	"gopkg.in/urfave/cli.v1"
-	"path/filepath"
-	"github.com/ethereumproject/go-ethereum/logger"
 )
 
 // These are all the command line flags we support.
@@ -35,7 +36,7 @@
 		Usage: "Directory path for the keystore",
 	}
 	ChainIdentityFlag = cli.StringFlag{
-		Name: "chain",
+		Name:  "chain",
 		Usage: `Chain identifier (default='mainnet', test='morden') or path to JSON chain configuration file (eg './path/to/chain.json').`,
 		Value: core.DefaultChainConfigID,
 	}
@@ -155,24 +156,23 @@
 		Value: DirectoryString{filepath.Join(common.DefaultDataDir(), "logs")},
 	}
 	LogStatusFlag = cli.StringFlag{
-		Name: "log-status",
+		Name:  "log-status",
 		Usage: `Toggle interval-based STATUS logs: comma-separated list of <pattern>=<interval>`,
 		Value: "sync=60",
 	}
-<<<<<<< HEAD
 	MLogFlag = cli.StringFlag{
-		Name: "mlog",
+		Name:  "mlog",
 		Usage: "Set machine-readable log format: [plain|kv|json|off]",
 		Value: "kv",
 	}
 	MLogDirFlag = DirectoryFlag{
-		Name: "mlog-dir",
+		Name:  "mlog-dir",
 		Usage: "Directory in which to write machine log files",
 		// TODO: move to chain-subdir?
 		Value: DirectoryString{filepath.Join(common.DefaultDataDir(), "mlogs")},
 	}
 	MLogComponentsFlag = cli.StringFlag{
-		Name: "mlog-components",
+		Name:  "mlog-components",
 		Usage: "Set machine-readable logging components, comma-separated",
 		Value: func() string {
 			var components []string
@@ -182,8 +182,6 @@
 			return strings.Join(components, ",")
 		}(),
 	}
-=======
->>>>>>> a8a0b792
 	BacktraceAtFlag = cli.GenericFlag{
 		Name:  "backtrace",
 		Usage: "Request a stack trace at a specific logging statement (e.g. \"block.go:271\")",
