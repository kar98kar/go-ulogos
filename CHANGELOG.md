--- conflicted
+++ resolved
@@ -20,7 +20,6 @@
 
 Rolling builds for the master branch may be found at [builds.etcdevteam.com](builds.etcdevteam.com).
 
-<<<<<<< HEAD
 ## [4.2.0]
 
 #### Added
@@ -52,14 +51,8 @@
 ## [4.1.0] - 2017-11-01 - f7204f1
 
 #### Added
-- _Feature_: Recoverability and stability for blockchain database; if geth is abused by it's environment or OS (eg. 100+ `SIGKILL`s/hour) there's a possibility that the db can become internally inconsistent (eg. storing an invalid head header hash). This feature should eliminate or reduce the need to `rm -rf /chaindata`, saving loads of time.
-=======
-## [Unreleased]
-
-#### Added
 - _Feature_: Recoverability for blockchain database; if geth is abused by it's environment or OS (eg. 100+ `SIGKILL`s/hour) there's a possibility that the db can become internally inconsistent (eg. storing an invalid head header hash). This feature should eliminate or reduce the need to `rm -rf /chaindata`, saving loads of time.
 - _Feature_: `mlog`: machine-readable/event-based logging. Designed to play nicely with log analysis systems like Elasticsearch/+Kibana. Please find associated documentation on the Wiki at [mlog-API](https://github.com/ethereumproject/go-ethereum/wiki/mlog-API).
->>>>>>> 4533a3ec
 - _Command_: `dump <|sorted> <hash|num>,<hash|num> <address>,<address>` - use the `sorted` option to sort state balances in memory (note that this will require significantly more time and memory resources). [PR#341](https://github.com/ethereumproject/go-ethereum/pull/341). Thanks @sudachen!
 - _Command_: `api <module> <methodName> <|JSONargs>` - connect to a running geth instance via IPC and call any API method through the command line. Accepts arguments in the form of space-separated JSON-formatted values, or as a single JSON-formatted string. See the [wiki reference](http://github.com/ethereumproject/go-ethereum/wiki/Command-Line-Options#api-module-method-jsonargs) for more information. Thanks @tzdybal!
 
@@ -77,11 +70,7 @@
   ]
   ```
 
-<<<<<<< HEAD
-- _Feature_: JS console added methods `debug.verbosity(<number>)` and `debug.vmodule(<k=v,k=v strings>)`, enabling changing global and module-specific logging verbosity on the fly
-=======
 - _Feature_: JS console added methods `debug.verbosity(<number>)` and `debug.vmodule(<k=v,k=v strings)`, enabling changing global and module-specific logging verbosity on the fly
->>>>>>> 4533a3ec
 
 #### Changed
 - JSON-RPC: `debug_metrics` method accepts optional boolean argument to toggle raw metrics (eg. `"1m.rate": 1174`) vs. human-readable (default, eg. `"1m.rate": "1.17K (19.55/s)"`). [PR#348](https://github.com/ethereumproject/go-ethereum/pull/348).
@@ -99,11 +88,7 @@
 
 #### Refactored
 - core: Extract default chain configurations from Go to JSON, findable now in `core/config` as JSON and compiled to `core/assets`. [PR#347](https://github.com/ethereumproject/go-ethereum/pull/347).
-<<<<<<< HEAD
-
-=======
 - api: Remove unimplemented/dead `debug` methods
->>>>>>> 4533a3ec
 
 ## [4.0.0] - 2017-09-05 - b11d32b
 
